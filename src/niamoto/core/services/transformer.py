--- conflicted
+++ resolved
@@ -9,10 +9,7 @@
 
 from niamoto.common.config import Config
 from niamoto.common.database import Database
-<<<<<<< HEAD
-=======
 from niamoto.common.utils.logging_utils import setup_logging
->>>>>>> 6d0caaad
 from niamoto.common.utils import error_handler
 from niamoto.common.exceptions import (
     ProcessError,
@@ -41,18 +38,19 @@
         self.db_path = db_path
         self.db = Database(db_path)
         self.config = config
+        self.logger = setup_logging(component_name="transform")
 
     def create_transformer(
-            self,
-            group_type: str,
-            occurrences: List[Dict[Hashable, Any]],
-            group_config: Dict[str, Any]
+        self,
+        group_type: str,
+        occurrences: List[Dict[Hashable, Any]],
+        group_config: Dict[str, Any],
     ) -> Union[TaxonTransformer, PlotTransformer, ShapeTransformer]:
         """Factory method pour créer le bon type de transformateur."""
         transformers = {
             "taxon": TaxonTransformer,
             "plot": PlotTransformer,
-            "shape": ShapeTransformer
+            "shape": ShapeTransformer,
         }
 
         transformer_class = transformers.get(group_type)
@@ -60,7 +58,7 @@
             raise ValidationError(
                 "group_type",
                 f"Type de transformateur invalide : {group_type}",
-                details={"types_valides": list(transformers.keys())}
+                details={"types_valides": list(transformers.keys())},
             )
 
         return transformer_class(self.db, occurrences, group_config)
@@ -128,7 +126,7 @@
 
     @error_handler(log=True, raise_error=True)
     def transform_group_datas(
-            self, occurrences: List[Dict[Hashable, Any]], group_config: Dict[str, Any]
+        self, occurrences: List[Dict[Hashable, Any]], group_config: Dict[str, Any]
     ) -> None:
         """
         Calculate transforms for a group.
