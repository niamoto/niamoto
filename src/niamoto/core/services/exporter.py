--- conflicted
+++ resolved
@@ -11,14 +11,8 @@
 from niamoto.core.models import TaxonRef, PlotRef, ShapeRef
 from niamoto.common.config import Config
 from niamoto.core.repositories.niamoto_repository import NiamotoRepository
-<<<<<<< HEAD
-from niamoto.publish import PageGenerator
-from niamoto.publish.static_api import ApiGenerator
-=======
 from niamoto.core.components.exports.page_generator import PageGenerator
 from niamoto.core.components.exports.api_generator import ApiGenerator
-from niamoto.common.utils.logging_utils import setup_logging
->>>>>>> 6d0caaad
 from niamoto.common.utils import error_handler
 from niamoto.common.exceptions import (
     GenerationError,
@@ -139,9 +133,7 @@
                 )
 
     @error_handler(log=True, raise_error=False)
-    def _export_group_data(
-        self, group_by: str, group_config: Dict[str, Any]
-    ) -> None:
+    def _export_group_data(self, group_by: str, group_config: Dict[str, Any]) -> None:
         """
         Generate content for a specific group.
 
