"""
Plugin for loading statistics from various sources.
"""

from typing import Dict, Any, Literal
import pandas as pd
from sqlalchemy import text
import os
import logging

from niamoto.common.config import Config
from niamoto.common.exceptions import DataLoadError
from niamoto.core.plugins.models import PluginConfig
from niamoto.core.plugins.base import LoaderPlugin, PluginType, register
from pydantic import ConfigDict


class StatsLoaderConfig(PluginConfig):
    """Configuration for statistics loader plugin."""

    model_config = ConfigDict(
        title="Statistics Loader Configuration",
        description="Configuration for loading statistics from various sources",
    )

    plugin: Literal["stats_loader"]
    key: str = "id"


@register("stats_loader", PluginType.LOADER)
class StatsLoader(LoaderPlugin):
    """Plugin for loading statistics from various sources.

    This plugin can load statistics from:
    - Shapefiles with associated statistics
    - CSV files with statistical data
    - Other tabular data sources

    The loader will process the input data and store the statistics in the database
    for further analysis and visualization.
    """

    config_model = StatsLoaderConfig

    def __init__(self, db):
        """Initialize the loader with database connection."""
        super().__init__(db)
        self.config = Config()
        self.imports_config = self.config.imports
        self.logger = logging.getLogger(__name__)

    def validate_config(self, config: Dict[str, Any]) -> StatsLoaderConfig:
        """Validate plugin configuration."""
        return self.config_model(**config)

    def _load_from_csv(
        self, source_config: Dict[str, Any], group_id: int, config: Dict[str, Any]
    ) -> pd.DataFrame:
        """Load data from a CSV file."""
        base_dir = os.path.dirname(self.config.config_dir)
        csv_path = os.path.join(base_dir, source_config["path"])

        if not os.path.exists(csv_path):
            raise DataLoadError(
                "CSV file not found",
                details={
                    "path": csv_path,
                    "base_dir": base_dir,
                    "source_path": source_config["path"],
                },
            )

        # Try first with comma, then with semicolon if it fails
        try:
            data = pd.read_csv(csv_path, encoding="utf-8")
            if (
                len(data.columns) == 1
            ):  # Si toutes les colonnes sont combinées, essayer avec point-virgule
                raise pd.errors.EmptyDataError
        except (pd.errors.EmptyDataError, pd.errors.ParserError):
            data = pd.read_csv(csv_path, sep=";", decimal=".", encoding="utf-8")

        # Get the actual value from the reference table
<<<<<<< HEAD
        # We always need to look up the value from the reference table
        grouping_table = config.get("grouping", "")
        group_name = grouping_table.replace("_ref", "")  # e.g., "shape_ref" -> "shape"

        # Allow custom reference field (default to {group}_id)
        ref_field = config.get("ref_field")
        if not ref_field:
            ref_field = f"{group_name}_id"  # e.g., "shape_id"

        # Allow custom match field in CSV (default to key)
        match_field = config.get("match_field", config.get("key", "id"))

        query = text(f"""
            SELECT {ref_field} FROM {config["grouping"]} WHERE id = :group_id
=======
        # We always need to look up the shape_id (or equivalent) from the reference table
        grouping_table = config.get("grouping", "")
        group_name = grouping_table.replace("_ref", "")  # e.g., "shape_ref" -> "shape"
        lookup_field = f"{group_name}_id"  # e.g., "shape_id"

        query = text(f"""
            SELECT {lookup_field} FROM {config["grouping"]} WHERE id = :group_id
>>>>>>> 080bab76
        """)

        with self.db.engine.connect() as conn:
            result = conn.execute(query, {"group_id": group_id}).fetchone()
            if not result:
                return pd.DataFrame()

            actual_id = result[0]

<<<<<<< HEAD
        # Filter by the actual value
        # Use match_field to filter the CSV data
=======
        # Filter by the actual ID value
        # Use 'key' from config as the CSV column name
        id_field = config.get("key", "id")

>>>>>>> 080bab76
        # Convert both to same type for comparison
        # If actual_id is a string that represents a number, convert to int
        if isinstance(actual_id, str) and actual_id.isdigit():
            actual_id = int(actual_id)

        # Ensure proper type matching
        try:
            # If the CSV column is numeric, convert actual_id to the same type
<<<<<<< HEAD
            if pd.api.types.is_numeric_dtype(data[match_field]):
=======
            if pd.api.types.is_numeric_dtype(data[id_field]):
>>>>>>> 080bab76
                actual_id = pd.to_numeric(actual_id)
            else:
                # If CSV column is string, convert actual_id to string
                actual_id = str(actual_id)
        except (ValueError, TypeError):
            pass

<<<<<<< HEAD
        filtered_data = data[data[match_field] == actual_id]
=======
        filtered_data = data[data[id_field] == actual_id]
>>>>>>> 080bab76
        return filtered_data

    def _load_from_database(
        self, config: Dict[str, Any], group_id: int
    ) -> pd.DataFrame:
        """Load data from the database."""
        query = text(f"""
            SELECT m.*
            FROM {config["data"]} m
            JOIN {config["grouping"]} ref ON m.{config["key"]} = ref.id
            WHERE ref.id = :group_id
        """)

        with self.db.engine.connect() as conn:
            return pd.read_sql(query, conn, params={"group_id": group_id})

    def load_data(self, group_id: int, config: Dict[str, Any]) -> pd.DataFrame:
        """
        Load statistics data for a specific group.

        Args:
            group_id: ID of the group to load data for
            config: Configuration dictionary containing:
                - data: Path to CSV file, table name, or dict with type/path
                - grouping: Table name for grouping
                - key: ID field name in CSV/data source

        Returns:
            DataFrame containing the loaded data

        Raises:
            DataLoadError: If data loading fails
        """
        try:
            self.validate_config(config)

            # Get source configuration
            source = config.get("data")

            # Determine source type and configuration
            if isinstance(source, dict):
                # Explicit configuration with type/path
                source_config = source
            elif isinstance(source, str):
                # Auto-detect type based on string content
                if source.endswith((".csv", ".CSV")):
                    # It's a CSV file path
                    source_config = {"type": "csv", "path": source}
                elif "/" in source or "\\" in source:
                    # Looks like a file path, assume CSV
                    source_config = {"type": "csv", "path": source}
                else:
                    # Check if it's a reference to imports.yml
                    imports_config = self.imports_config.get(source)
                    if imports_config:
                        source_config = imports_config
                    else:
                        # Assume it's a database table name
                        source_config = {"type": "database", "table": source}
            else:
                raise DataLoadError(
                    "Invalid data source configuration",
                    details={"source": source, "type": type(source).__name__},
                )

            # Choose loading method based on source type
            if source_config.get("type") == "csv":
                return self._load_from_csv(source_config, group_id, config)
            else:
                return self._load_from_database(config, group_id)

        except Exception as e:
            self.logger.exception(
                f"Failed to load statistics data for group_id {group_id}: {e}"
            )
            # Include original error details if available
            original_details = getattr(
                e, "details", None
            )  # Get details attribute, default to None
            raise DataLoadError(
                "Failed to load statistics data",
                # Pass details if they exist and are a dict, otherwise empty dict
                details=original_details if isinstance(original_details, dict) else {},
            ) from e<|MERGE_RESOLUTION|>--- conflicted
+++ resolved
@@ -81,7 +81,6 @@
             data = pd.read_csv(csv_path, sep=";", decimal=".", encoding="utf-8")
 
         # Get the actual value from the reference table
-<<<<<<< HEAD
         # We always need to look up the value from the reference table
         grouping_table = config.get("grouping", "")
         group_name = grouping_table.replace("_ref", "")  # e.g., "shape_ref" -> "shape"
@@ -96,15 +95,6 @@
 
         query = text(f"""
             SELECT {ref_field} FROM {config["grouping"]} WHERE id = :group_id
-=======
-        # We always need to look up the shape_id (or equivalent) from the reference table
-        grouping_table = config.get("grouping", "")
-        group_name = grouping_table.replace("_ref", "")  # e.g., "shape_ref" -> "shape"
-        lookup_field = f"{group_name}_id"  # e.g., "shape_id"
-
-        query = text(f"""
-            SELECT {lookup_field} FROM {config["grouping"]} WHERE id = :group_id
->>>>>>> 080bab76
         """)
 
         with self.db.engine.connect() as conn:
@@ -114,15 +104,8 @@
 
             actual_id = result[0]
 
-<<<<<<< HEAD
         # Filter by the actual value
         # Use match_field to filter the CSV data
-=======
-        # Filter by the actual ID value
-        # Use 'key' from config as the CSV column name
-        id_field = config.get("key", "id")
-
->>>>>>> 080bab76
         # Convert both to same type for comparison
         # If actual_id is a string that represents a number, convert to int
         if isinstance(actual_id, str) and actual_id.isdigit():
@@ -131,11 +114,7 @@
         # Ensure proper type matching
         try:
             # If the CSV column is numeric, convert actual_id to the same type
-<<<<<<< HEAD
             if pd.api.types.is_numeric_dtype(data[match_field]):
-=======
-            if pd.api.types.is_numeric_dtype(data[id_field]):
->>>>>>> 080bab76
                 actual_id = pd.to_numeric(actual_id)
             else:
                 # If CSV column is string, convert actual_id to string
@@ -143,11 +122,7 @@
         except (ValueError, TypeError):
             pass
 
-<<<<<<< HEAD
         filtered_data = data[data[match_field] == actual_id]
-=======
-        filtered_data = data[data[id_field] == actual_id]
->>>>>>> 080bab76
         return filtered_data
 
     def _load_from_database(
@@ -231,4 +206,4 @@
                 "Failed to load statistics data",
                 # Pass details if they exist and are a dict, otherwise empty dict
                 details=original_details if isinstance(original_details, dict) else {},
-            ) from e+            ) from e
