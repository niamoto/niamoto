--- conflicted
+++ resolved
@@ -68,13 +68,10 @@
             <div class="container mx-auto max-w-4xl px-4">
                 <h2 class="text-3xl font-semibold mb-6 text-green-700 border-b-2 border-green-500 pb-2">Niamoto : la forêt de Nouvelle-Calédonie</h2>
                 <p class="mb-4">En paicî, mötö est l’arbre et nâ mötö (<em><i>niamoto en phonétique</i></em>) signifie la forêt. Ce site est dédié à la forêt de la Nouvelle-Calédonie dont la composition, la structure et la distribution sont uniques au monde.
-<<<<<<< HEAD
                     Plus spécifiquement, il se focalise sur la forêt de la Grande Terre, excluant les îles Loyautés  et représente le fruit d’un travail de collecte et de compilation de données mené par l’unité mixte de recherche,
-                    l’<a href="http://amap.cirad.fr/fr/index.php" target="_blank" class="underline">UMR-Amap</a> (Cirad, Ird, Inrae, CNRS, et Université de Montpellier) associée à l’<a href="http://www.iac.nc/" target="_blank" class="underline">IAC</a> (équipe Solveg)</p>
-=======
-                    Plus spécifiquement, il se focalise sur la forêt de la Grande-terre, excluant les îles Loyautés  et représente le fruit d’un travail de collecte et de compilation de données mené par l’unité mixte de recherche,
-                    l’<a href="http://amap.cirad.fr/fr/index.php" target="_blank" class="underline">UMR AMAP</a> (Cirad, IRD, INRAE, CNRS, et Université de Montpellier) associée à l’<a href="http://www.iac.nc/" target="_blank" class="underline">IAC</a> (équipe Solveg)</p>
->>>>>>> 4ad0ae77
+                    l’<a href="http://amap.cirad.fr/fr/index.php" target="_blank" class="underline">UMR-Amap</a> (Cirad, Ird, Inrae, CNRS, et Université de Montpellier) associée à l’<a href="http://www.iac.nc/" target="_blank" class="underline">IAC</a> (équipe Solveg)
+                </p>
+
                 <p class="mb-4">Au travers de cette plateforme, nous vous invitons à parcourir ces forêts exceptionnelles selon trois niveaux de leur organisation :</p>
                 <ul class="list-disc pl-5">
                     <li class="mb-2"><strong>Les Arbres</strong> comme les principaux composants de la forêt même si ce sont des organismes minoritaires représentant moins de 20 % de tous les végétaux. Les arbres font la biomasse de la forêt et forment cette charpente, que l’on appelle la canopée, qui crée les conditions exceptionnelles et indispensables pour accueillir la diversité des autres espèces, qu’elles soient végétales, animales, fongiques et même bactériennes.</li>
