--- conflicted
+++ resolved
@@ -396,16 +396,9 @@
           parent: parent_id
           left: lft
           right: rght
-
-<<<<<<< HEAD
+          
     - name: plot_stats  # Additional source
       data: imports/plot_stats.csv  # Can be a table name OR CSV path
-=======
-  # Additional sources (optional)
-  additional_sources:
-    plot_stats:  # Source name
-      data: plot_stats  # Can be a table name OR direct CSV path
->>>>>>> 080bab76
       grouping: plot_ref
       relation:
         plugin: stats_loader
@@ -465,12 +458,7 @@
         plugin: nested_set
         key: plot_ref_id
 
-<<<<<<< HEAD
     - name: plot_stats  # Pre-calculated statistics from CSV
-=======
-  additional_sources:
-    plot_stats:  # Pre-calculated statistics from CSV
->>>>>>> 080bab76
       data: "imports/plot_stats.csv"  # Direct CSV path
       grouping: plot_ref
       relation:
